import axios from 'axios';

// Use the backend port defined in server.ts (default 3001)
// Renamed to reflect broader scope
const API_BASE_URL = 'http://localhost:3001/api'; 

// --- ElevenLabs Specific Interfaces ---
export interface ElevenLabsVoice {
    voice_id: string;
    name: string;
    category?: string;
    // Add other relevant fields from the ElevenLabs API if needed
    labels?: Record<string, string>;
    description?: string;
    preview_url?: string;
}

export interface AddVoiceResponse {
    voice_id: string;
    name: string;
}

export interface VoiceSettings {
    stability: number;
    similarity_boost: number;
    style?: number;         // Optional: For models supporting style exaggeration
    use_speaker_boost?: boolean; // Optional: For models supporting speaker boost
}

<<<<<<< HEAD
// Ensure Auth interfaces are exported
=======
// --- Auth Specific Interfaces ---
>>>>>>> d19680d0
export interface AuthResponse {
    message: string;
    token: string;
    userId: string;
    email: string;
}

export interface RegisterResponse {
    message: string;
    userId: string;
}

<<<<<<< HEAD
// Helper function to get token from localStorage
const getAuthToken = (): string | null => {
    return localStorage.getItem('authToken');
=======
// --- API Functions ---

/**
 * Registers a new user.
 */
export const registerUser = async (email: string, password: string): Promise<RegisterResponse> => {
    try {
        const response = await axios.post<RegisterResponse>(`${API_BASE_URL}/auth/register`, { email, password });
        return response.data;
    } catch (error: any) {
        console.error('API Service Error (registerUser):', error.response?.data || error.message);
        // Re-throw a more specific error message if available from backend
        throw new Error(error.response?.data?.error || 'Registration failed');
    }
};

/**
 * Logs in an existing user.
 */
export const loginUser = async (email: string, password: string): Promise<AuthResponse> => {
    try {
        const response = await axios.post<AuthResponse>(`${API_BASE_URL}/auth/login`, { email, password });
        return response.data;
    } catch (error: any) {
        console.error('API Service Error (loginUser):', error.response?.data || error.message);
        throw new Error(error.response?.data?.error || 'Login failed');
    }
>>>>>>> d19680d0
};

/**
 * Fetches the list of available voices from the backend.
 */
<<<<<<< HEAD
export const getVoices = async (): Promise<ElevenLabsVoice[]> => {
    const token = getAuthToken();
    // Note: This route is currently public on the backend, but adding token anyway for consistency
    // or if we decide to protect it later.
=======
export const getVoices = async (token: string | null): Promise<ElevenLabsVoice[]> => {
>>>>>>> d19680d0
    const headers: Record<string, string> = {};
    if (token) {
        headers.Authorization = `Bearer ${token}`;
    }

    try {
        const response = await axios.get<ElevenLabsVoice[]>(`${API_BASE_URL}/voices`, { headers });
        return response.data;
    } catch (error: any) {
        console.error('API Service Error (getVoices):', error.response?.data || error.message);
<<<<<<< HEAD
        if (error.response?.status === 401 || error.response?.status === 403) {
            throw new Error('Unauthorized: Invalid or expired token.');
        }
=======
        // Re-throw error, possibly checking for 401/403 status
        if (error.response?.status === 401 || error.response?.status === 403) {
             throw new Error('Unauthorized: Invalid or expired token.');
        } 
>>>>>>> d19680d0
        throw new Error(error.response?.data?.error || 'Failed to fetch voices');
    }
};

/**
 * Adds a new voice by uploading audio files.
<<<<<<< HEAD
 * Requires authentication.
 */
export const addVoice = async (formData: FormData): Promise<AddVoiceResponse> => {
    const token = getAuthToken();
    const headers: Record<string, string> = {};
    if (token) {
        headers.Authorization = `Bearer ${token}`;
    } else {
        // Should not happen if UI prevents call when logged out, but good failsafe
        throw new Error('Unauthorized: Authentication token not found.');
    }
=======
 */
export const addVoice = async (formData: FormData, token: string | null): Promise<AddVoiceResponse> => {
    const headers: Record<string, string> = {};
    if (token) {
        headers.Authorization = `Bearer ${token}`;
    }
    // Note: Content-Type for FormData is set automatically by the browser/axios
>>>>>>> d19680d0

    try {
        const response = await axios.post<AddVoiceResponse>(`${API_BASE_URL}/voices`, formData, { headers });
        return response.data;
    } catch (error: any) {
        console.error('API Service Error (addVoice):', error.response?.data || error.message);
<<<<<<< HEAD
        if (error.response?.status === 401 || error.response?.status === 403) {
            throw new Error('Unauthorized: Cannot add voice.');
        }
=======
         if (error.response?.status === 401 || error.response?.status === 403) {
             throw new Error('Unauthorized: Cannot add voice.');
        } 
>>>>>>> d19680d0
        throw new Error(error.response?.data?.error || 'Failed to add voice');
    }
};

/**
 * Generates text-to-speech audio for a given voice ID and text.
 * Requires authentication.
 * Returns the raw audio Blob.
 */
export const generateTTS = async (
    voiceId: string, 
    text: string, 
    token: string | null, // Added token parameter
    modelId?: string, 
    voiceSettings?: VoiceSettings
): Promise<Blob> => {
<<<<<<< HEAD
    const token = getAuthToken();
    const headers: Record<string, string> = {
        'Accept': 'audio/mpeg'
    };
    if (token) {
        headers.Authorization = `Bearer ${token}`;
    } else {
        throw new Error('Unauthorized: Authentication token not found.');
=======
    const headers: Record<string, string> = { 
        'Accept': 'audio/mpeg' // Still need this for response type
    };
    if (token) {
        headers.Authorization = `Bearer ${token}`;
>>>>>>> d19680d0
    }

    try {
        const response = await axios.post(
            `${API_BASE_URL}/tts/${voiceId}`, 
            { 
                text, 
                ...(modelId && { model_id: modelId }), 
                ...(voiceSettings && { voice_settings: voiceSettings }) 
            },
            {
                responseType: 'blob',
                headers: headers
            }
        );
        
        if (response.data instanceof Blob && response.data.type === 'audio/mpeg') {
            return response.data;
        } else {
<<<<<<< HEAD
            let errorMessage = 'Failed to generate TTS: Unexpected response format';
            try {
                if (response.data instanceof Blob) {
                    const errorText = await response.data.text();
                    try {
                        const errorJson = JSON.parse(errorText);
                        errorMessage = errorJson.error || errorJson.message || errorMessage;
                    } catch (jsonParseError) {
                        errorMessage = errorText || errorMessage;
                    }
=======
             let errorMessage = 'Failed to generate TTS: Unexpected response format';
             try {
                if (response.data instanceof Blob) {
                     const errorText = await response.data.text();
                     try {
                         const errorJson = JSON.parse(errorText);
                         errorMessage = errorJson.error || errorJson.message || errorMessage;
                     } catch (jsonParseError) {
                         errorMessage = errorText || errorMessage;
                     }
>>>>>>> d19680d0
                }
            } catch (blobReadError) {
                console.error("Error reading error blob:", blobReadError);
            }
            throw new Error(errorMessage);
        }
    } catch (error: any) {
        console.error('API Service Error (generateTTS):', error.response?.data || error.message);
<<<<<<< HEAD
        if (error.response?.status === 401 || error.response?.status === 403) {
            throw new Error('Unauthorized: Cannot generate TTS.');
        }
=======
        // Check for auth error status first
        if (error.response?.status === 401 || error.response?.status === 403) {
             throw new Error('Unauthorized: Cannot generate TTS.');
        } 
        // Handle blob errors etc.
>>>>>>> d19680d0
        if (error.response?.data instanceof Blob) {
            try {
                const errorText = await error.response.data.text();
                try {
                    const errorJson = JSON.parse(errorText);
                    throw new Error(errorJson.error || errorJson.message || 'Failed to generate TTS');
                } catch (jsonParseError) {
                    throw new Error(errorText || 'Failed to generate TTS: Non-JSON error response');
                }
            } catch (blobReadError) {
                throw new Error('Failed to generate TTS and could not read error details.');
            }
        } else {
            throw new Error(error.response?.data?.error || 'Failed to generate TTS');
        }
    }
};

export const registerUser = async (email: string, password: string): Promise<RegisterResponse> => {
    // ... implementation ...
    try {
        const response = await axios.post<RegisterResponse>(`${API_BASE_URL}/auth/register`, { email, password });
        return response.data;
    } catch (error: any) {
        console.error('API Service Error (registerUser):', error.response?.data || error.message);
        throw new Error(error.response?.data?.error || 'Registration failed');
    }
};

export const loginUser = async (email: string, password: string): Promise<AuthResponse> => {
    // ... implementation ...
    try {
        const response = await axios.post<AuthResponse>(`${API_BASE_URL}/auth/login`, { email, password });
        return response.data;
    } catch (error: any) {
        console.error('API Service Error (loginUser):', error.response?.data || error.message);
        throw new Error(error.response?.data?.error || 'Login failed');
    }
}; <|MERGE_RESOLUTION|>--- conflicted
+++ resolved
@@ -27,11 +27,7 @@
     use_speaker_boost?: boolean; // Optional: For models supporting speaker boost
 }
 
-<<<<<<< HEAD
 // Ensure Auth interfaces are exported
-=======
-// --- Auth Specific Interfaces ---
->>>>>>> d19680d0
 export interface AuthResponse {
     message: string;
     token: string;
@@ -44,52 +40,18 @@
     userId: string;
 }
 
-<<<<<<< HEAD
 // Helper function to get token from localStorage
 const getAuthToken = (): string | null => {
     return localStorage.getItem('authToken');
-=======
-// --- API Functions ---
-
-/**
- * Registers a new user.
- */
-export const registerUser = async (email: string, password: string): Promise<RegisterResponse> => {
-    try {
-        const response = await axios.post<RegisterResponse>(`${API_BASE_URL}/auth/register`, { email, password });
-        return response.data;
-    } catch (error: any) {
-        console.error('API Service Error (registerUser):', error.response?.data || error.message);
-        // Re-throw a more specific error message if available from backend
-        throw new Error(error.response?.data?.error || 'Registration failed');
-    }
-};
-
-/**
- * Logs in an existing user.
- */
-export const loginUser = async (email: string, password: string): Promise<AuthResponse> => {
-    try {
-        const response = await axios.post<AuthResponse>(`${API_BASE_URL}/auth/login`, { email, password });
-        return response.data;
-    } catch (error: any) {
-        console.error('API Service Error (loginUser):', error.response?.data || error.message);
-        throw new Error(error.response?.data?.error || 'Login failed');
-    }
->>>>>>> d19680d0
 };
 
 /**
  * Fetches the list of available voices from the backend.
  */
-<<<<<<< HEAD
 export const getVoices = async (): Promise<ElevenLabsVoice[]> => {
     const token = getAuthToken();
     // Note: This route is currently public on the backend, but adding token anyway for consistency
     // or if we decide to protect it later.
-=======
-export const getVoices = async (token: string | null): Promise<ElevenLabsVoice[]> => {
->>>>>>> d19680d0
     const headers: Record<string, string> = {};
     if (token) {
         headers.Authorization = `Bearer ${token}`;
@@ -100,23 +62,16 @@
         return response.data;
     } catch (error: any) {
         console.error('API Service Error (getVoices):', error.response?.data || error.message);
-<<<<<<< HEAD
         if (error.response?.status === 401 || error.response?.status === 403) {
             throw new Error('Unauthorized: Invalid or expired token.');
         }
-=======
-        // Re-throw error, possibly checking for 401/403 status
-        if (error.response?.status === 401 || error.response?.status === 403) {
-             throw new Error('Unauthorized: Invalid or expired token.');
-        } 
->>>>>>> d19680d0
         throw new Error(error.response?.data?.error || 'Failed to fetch voices');
     }
 };
 
 /**
  * Adds a new voice by uploading audio files.
-<<<<<<< HEAD
+<<<<<< add-security-and-token-management
  * Requires authentication.
  */
 export const addVoice = async (formData: FormData): Promise<AddVoiceResponse> => {
@@ -128,30 +83,15 @@
         // Should not happen if UI prevents call when logged out, but good failsafe
         throw new Error('Unauthorized: Authentication token not found.');
     }
-=======
- */
-export const addVoice = async (formData: FormData, token: string | null): Promise<AddVoiceResponse> => {
-    const headers: Record<string, string> = {};
-    if (token) {
-        headers.Authorization = `Bearer ${token}`;
-    }
-    // Note: Content-Type for FormData is set automatically by the browser/axios
->>>>>>> d19680d0
 
     try {
         const response = await axios.post<AddVoiceResponse>(`${API_BASE_URL}/voices`, formData, { headers });
         return response.data;
     } catch (error: any) {
         console.error('API Service Error (addVoice):', error.response?.data || error.message);
-<<<<<<< HEAD
         if (error.response?.status === 401 || error.response?.status === 403) {
             throw new Error('Unauthorized: Cannot add voice.');
         }
-=======
-         if (error.response?.status === 401 || error.response?.status === 403) {
-             throw new Error('Unauthorized: Cannot add voice.');
-        } 
->>>>>>> d19680d0
         throw new Error(error.response?.data?.error || 'Failed to add voice');
     }
 };
@@ -168,7 +108,6 @@
     modelId?: string, 
     voiceSettings?: VoiceSettings
 ): Promise<Blob> => {
-<<<<<<< HEAD
     const token = getAuthToken();
     const headers: Record<string, string> = {
         'Accept': 'audio/mpeg'
@@ -177,13 +116,6 @@
         headers.Authorization = `Bearer ${token}`;
     } else {
         throw new Error('Unauthorized: Authentication token not found.');
-=======
-    const headers: Record<string, string> = { 
-        'Accept': 'audio/mpeg' // Still need this for response type
-    };
-    if (token) {
-        headers.Authorization = `Bearer ${token}`;
->>>>>>> d19680d0
     }
 
     try {
@@ -203,7 +135,6 @@
         if (response.data instanceof Blob && response.data.type === 'audio/mpeg') {
             return response.data;
         } else {
-<<<<<<< HEAD
             let errorMessage = 'Failed to generate TTS: Unexpected response format';
             try {
                 if (response.data instanceof Blob) {
@@ -214,18 +145,6 @@
                     } catch (jsonParseError) {
                         errorMessage = errorText || errorMessage;
                     }
-=======
-             let errorMessage = 'Failed to generate TTS: Unexpected response format';
-             try {
-                if (response.data instanceof Blob) {
-                     const errorText = await response.data.text();
-                     try {
-                         const errorJson = JSON.parse(errorText);
-                         errorMessage = errorJson.error || errorJson.message || errorMessage;
-                     } catch (jsonParseError) {
-                         errorMessage = errorText || errorMessage;
-                     }
->>>>>>> d19680d0
                 }
             } catch (blobReadError) {
                 console.error("Error reading error blob:", blobReadError);
@@ -234,17 +153,9 @@
         }
     } catch (error: any) {
         console.error('API Service Error (generateTTS):', error.response?.data || error.message);
-<<<<<<< HEAD
         if (error.response?.status === 401 || error.response?.status === 403) {
             throw new Error('Unauthorized: Cannot generate TTS.');
         }
-=======
-        // Check for auth error status first
-        if (error.response?.status === 401 || error.response?.status === 403) {
-             throw new Error('Unauthorized: Cannot generate TTS.');
-        } 
-        // Handle blob errors etc.
->>>>>>> d19680d0
         if (error.response?.data instanceof Blob) {
             try {
                 const errorText = await error.response.data.text();
