import React from 'react';
<<<<<<< HEAD
import { Volume, Settings, LogOut } from 'lucide-react';
=======
import { Volume, Settings, LogOut, UserCircle } from 'lucide-react';
>>>>>>> d19680d0
import Button from './Button';
import { CurrentUser } from '../types';

type HeaderProps = {
  onOpenApiKeyModal: () => void;
<<<<<<< HEAD
  currentUser: CurrentUser | null;
  onLogout: () => void;
};

const Header: React.FC<HeaderProps> = ({ onOpenApiKeyModal, currentUser, onLogout }) => {
=======
  user: CurrentUser | null;
  onLogout: () => void;
};

const Header: React.FC<HeaderProps> = ({ onOpenApiKeyModal, user, onLogout }) => {
>>>>>>> d19680d0
  return (
    <header className="bg-white border-b border-gray-200 shadow-sm">
      <div className="max-w-7xl mx-auto px-4 sm:px-6 lg:px-8">
        <div className="flex justify-between items-center py-4">
          <div className="flex items-center">
            <div className="flex-shrink-0">
              <div className="flex items-center">
                <Volume className="h-8 w-8 text-indigo-600" />
                <span className="ml-2 text-xl font-bold text-gray-900">AudioGreets</span>
              </div>
            </div>
          </div>
<<<<<<< HEAD
          <div className="flex items-center space-x-4">
            {currentUser ? (
              <>
                <span className="text-sm text-gray-600 hidden sm:inline">Welcome, {currentUser.email}</span>
                <Button
                  onClick={onLogout}
=======
          <div className="flex items-center gap-3">
            {user ? (
              <>
                <div className="flex items-center text-sm text-gray-600">
                  <UserCircle className="h-5 w-5 mr-1.5 text-gray-400" />
                  <span>{user.email}</span>
                </div>
                <Button 
                  onClick={onLogout} 
>>>>>>> d19680d0
                  variant="outline"
                  size="sm"
                  icon={<LogOut className="h-4 w-4" />}
                >
                  Logout
                </Button>
              </>
            ) : (
<<<<<<< HEAD
              <Button
                onClick={onOpenApiKeyModal}
=======
              <Button 
                onClick={onOpenApiKeyModal} 
>>>>>>> d19680d0
                variant="outline"
                size="sm"
                icon={<Settings className="h-4 w-4" />}
              >
<<<<<<< HEAD
                API Settings (Legacy)
=======
                API Settings
>>>>>>> d19680d0
              </Button>
            )}
          </div>
        </div>
      </div>
    </header>
  );
};

export default Header;<|MERGE_RESOLUTION|>--- conflicted
+++ resolved
@@ -1,27 +1,13 @@
 import React from 'react';
-<<<<<<< HEAD
 import { Volume, Settings, LogOut } from 'lucide-react';
-=======
-import { Volume, Settings, LogOut, UserCircle } from 'lucide-react';
->>>>>>> d19680d0
 import Button from './Button';
 import { CurrentUser } from '../types';
-
 type HeaderProps = {
   onOpenApiKeyModal: () => void;
-<<<<<<< HEAD
   currentUser: CurrentUser | null;
   onLogout: () => void;
 };
-
 const Header: React.FC<HeaderProps> = ({ onOpenApiKeyModal, currentUser, onLogout }) => {
-=======
-  user: CurrentUser | null;
-  onLogout: () => void;
-};
-
-const Header: React.FC<HeaderProps> = ({ onOpenApiKeyModal, user, onLogout }) => {
->>>>>>> d19680d0
   return (
     <header className="bg-white border-b border-gray-200 shadow-sm">
       <div className="max-w-7xl mx-auto px-4 sm:px-6 lg:px-8">
@@ -34,24 +20,12 @@
               </div>
             </div>
           </div>
-<<<<<<< HEAD
           <div className="flex items-center space-x-4">
             {currentUser ? (
               <>
                 <span className="text-sm text-gray-600 hidden sm:inline">Welcome, {currentUser.email}</span>
                 <Button
                   onClick={onLogout}
-=======
-          <div className="flex items-center gap-3">
-            {user ? (
-              <>
-                <div className="flex items-center text-sm text-gray-600">
-                  <UserCircle className="h-5 w-5 mr-1.5 text-gray-400" />
-                  <span>{user.email}</span>
-                </div>
-                <Button 
-                  onClick={onLogout} 
->>>>>>> d19680d0
                   variant="outline"
                   size="sm"
                   icon={<LogOut className="h-4 w-4" />}
@@ -60,22 +34,13 @@
                 </Button>
               </>
             ) : (
-<<<<<<< HEAD
               <Button
                 onClick={onOpenApiKeyModal}
-=======
-              <Button 
-                onClick={onOpenApiKeyModal} 
->>>>>>> d19680d0
                 variant="outline"
                 size="sm"
                 icon={<Settings className="h-4 w-4" />}
               >
-<<<<<<< HEAD
                 API Settings (Legacy)
-=======
-                API Settings
->>>>>>> d19680d0
               </Button>
             )}
           </div>
