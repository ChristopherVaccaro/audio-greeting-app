--- conflicted
+++ resolved
@@ -6,19 +6,10 @@
 import fs from 'fs';
 import path from 'path';
 import { Readable } from 'stream';
-<<<<<<< HEAD
 import { fileURLToPath } from 'url'; // Import necessary function
 import jwt from 'jsonwebtoken';
 import { PrismaClient } from '@prisma/client';
 import bcrypt from 'bcrypt'; // Add this import at the top
-=======
-import { fileURLToPath } from 'url';
-// Import Prisma Client using the standard path
-import { PrismaClient } from '@prisma/client';
-// Import auth libraries
-import bcrypt from 'bcrypt';
-import jwt from 'jsonwebtoken';
->>>>>>> d19680d0
 
 // ES Module equivalent for __dirname
 const __filename = fileURLToPath(import.meta.url);
@@ -41,13 +32,8 @@
 console.log("DEBUG: Value of VITE_ELEVENLABS_API_KEY in process.env after dotenv.config:", process.env.VITE_ELEVENLABS_API_KEY);
 // --- End Debugging ---
 
-<<<<<<< HEAD
 const prisma = new PrismaClient();
-=======
-// Instantiate Prisma Client
-const prisma = new PrismaClient();
-
->>>>>>> d19680d0
+
 const app = express();
 const PORT = process.env.PORT || 3001; // Use a different port than the frontend
 
@@ -85,7 +71,7 @@
     limits: { fileSize: 50 * 1024 * 1024 } // Limit file size (e.g., 50MB)
 });
 
-<<<<<<< HEAD
+
 // Define a type for the user payload in the JWT
 interface JwtPayload {
   userId: string;
@@ -149,23 +135,10 @@
          res.status(400).json({ error: 'Email and password must be strings.' });
          return;
     }
-=======
-// --- Authentication Routes ---
-
-// Register a new user
-app.post('/api/auth/register', async (req: Request, res: Response, next: NextFunction): Promise<void> => {
-    const { email, password } = req.body;
-
-    if (!email || !password) {
-        res.status(400).json({ error: 'Email and password are required' });
-        return;
-    }
->>>>>>> d19680d0
 
     try {
         // Check if user already exists
         const existingUser = await prisma.user.findUnique({
-<<<<<<< HEAD
             where: { email: email.toLowerCase() }, 
         });
 
@@ -179,21 +152,6 @@
         const hashedPassword = await bcrypt.hash(password, saltRounds);
 
         // Create new user in the database
-=======
-            where: { email: email.toLowerCase() }, // Store emails lowercase
-        });
-
-        if (existingUser) {
-            res.status(409).json({ error: 'User with this email already exists' });
-            return;
-        }
-
-        // Hash password
-        const saltRounds = 10;
-        const hashedPassword = await bcrypt.hash(password, saltRounds);
-
-        // Create user
->>>>>>> d19680d0
         const newUser = await prisma.user.create({
             data: {
                 email: email.toLowerCase(),
@@ -201,7 +159,6 @@
             },
         });
 
-<<<<<<< HEAD
         console.log(`User registered successfully: ${newUser.email} (ID: ${newUser.id})`);
         res.status(201).json({ 
             message: 'User registered successfully!', 
@@ -235,42 +192,11 @@
 
     try {
         // Find user by email (case-insensitive)
-=======
-        console.log(`User registered: ${newUser.email}`);
-        // Do NOT send password hash back
-        res.status(201).json({ message: 'User registered successfully', userId: newUser.id }); 
-
-    } catch (error) {
-        console.error("Registration error:", error);
-        next(new Error('Failed to register user'));
-    }
-});
-
-// Login an existing user
-app.post('/api/auth/login', async (req: Request, res: Response, next: NextFunction): Promise<void> => {
-    if (!JWT_SECRET) {
-        // Added check here as well, though initial check should catch it
-        console.error('Login attempt failed: JWT_SECRET is not configured.');
-        next(new Error('Authentication configuration error'));
-        return;
-    }
-
-    const { email, password } = req.body;
-
-    if (!email || !password) {
-        res.status(400).json({ error: 'Email and password are required' });
-        return;
-    }
-
-    try {
-        // Find user by email
->>>>>>> d19680d0
         const user = await prisma.user.findUnique({
             where: { email: email.toLowerCase() },
         });
 
         if (!user) {
-<<<<<<< HEAD
              console.log(`Login attempt failed: User not found for email ${email.toLowerCase()}`);
              res.status(401).json({ error: 'Invalid credentials.' });
              return;
@@ -318,41 +244,7 @@
 app.post('/api/auth/login', loginHandler);
 
 // --- Voice / TTS Routes ---
-=======
-            res.status(401).json({ error: 'Invalid email or password' }); // Generic message for security
-            return;
-        }
-
-        // Compare password with hash
-        const isMatch = await bcrypt.compare(password, user.password);
-
-        if (!isMatch) {
-            res.status(401).json({ error: 'Invalid email or password' }); // Generic message
-            return;
-        }
-
-        // Passwords match, create JWT
-        const tokenPayload = { 
-            userId: user.id,
-            email: user.email 
-        };
-        const token = jwt.sign(
-            tokenPayload, 
-            JWT_SECRET,
-            { expiresIn: '1d' } // Token expires in 1 day (adjust as needed)
-        );
-
-        console.log(`User logged in: ${user.email}`);
-        res.json({ message: 'Login successful', token: token, userId: user.id, email: user.email });
-
-    } catch (error) {
-        console.error("Login error:", error);
-        next(new Error('Failed to login user'));
-    }
-});
-
-// --- API Endpoints ---
->>>>>>> d19680d0
+
 
 // GET list of available voices
 app.get('/api/voices', async (req: Request, res: Response, next: NextFunction): Promise<void> => {
